<html   xmlns:th="http://www.thymeleaf.org"
        xmlns:layout="http://www.ultraq.net.nz/web/thymeleaf/layout"
        layout:decorator="layout"
        data-info-popups>
<head>
    <title>Download GGTS</title>
</head>
<body>
<div layout:fragment="header-container"></div>
<div layout:fragment="content">
  <div class="main-body--wrapper">
    <div class="tools--wrapper">
      <div class="content--title">Tools</div>
        <h1 class="tools--title">Groovy/Grails Tool Suite&trade; Downloads</h1>
        <p class="tools--description">Use one of the links below to download an all-in-one
<<<<<<< HEAD
            distribution for your platform.</p>
              <div class="ga--release" layout:include="tools/_tools_versions :: tools-versions" th:with="release=${gaRelease},toolsuite='ggts'"></div>
              <div class="milestone--release" layout:include="tools/_tools_versions :: tools-versions" th:with="release=${milestoneRelease},toolsuite='ggts'" th:if="${milestoneRelease.hasPlatforms()}"></div>
=======
            distribution for your platform. Choose either a native installer or simple
            archive, they contain equivalent functionality.</p>
              <section class="ga--release" layout:include="tools/_tools_versions :: tools-versions" th:with="release=${gaRelease},toolsuite='ggts'"></section>
              <section class="milestone--release" layout:include="tools/_tools_versions :: tools-versions" th:with="release=${milestoneRelease},toolsuite='ggts'" th:if="${milestoneRelease.hasPlatforms()}"></section>
        <section>
>>>>>>> 1cab2821
        <h2>Update Site Archives</h2>
        <p>You can download archived versions of the update sites, if you
            want to install STS/GGTS into an existing Eclipse installation or if
            you want to update an existing STS/GGTS installation without
            accessing the hosted version of the update repository.</p>
        <table class="table table-striped tool-archive--table">
          <thead>
            <tr>
              <th>Eclipse</th>
              <th>Archive</th>
              <th>Size</th>
            </tr>
          </thead>
          <tbody>
            <tr th:each="archive : ${updateSiteArchives}">
              <td th:text="${archive.version}"></td>
              <td><a th:href="${archive.url}" th:text="${archive.fileName}"></a></td>
              <td th:text="${archive.fileSize}"></td>
            </tr>
          </tbody>
        </table>
        </section>
        <br>
        <section>
        <h2>Update Sites</h2>
        <p>
          If you want to install STS/GGTS in an existing Eclipse installation, you can use one of the following update sites. Please choose the one that matches the Eclipse version you're running:
        </p>
        <table class="table table-striped tool-update-sites--table">
          <thead>
            <tr>
              <th>Eclipse</th>
              <th>Update Sites</th>
            </tr>
          </thead>
          <tbody>
            <tr>
              <td>4.4</td>
              <td><a href="http://dist.springsource.com/release/TOOLS/update/e4.4/">http://dist.springsource.com/release/TOOLS/update/e4.4/</a></td>
            </tr>
            <tr>
              <td>4.3</td>
              <td><a href="http://dist.springsource.com/release/TOOLS/update/e4.3/">http://dist.springsource.com/release/TOOLS/update/e4.3/</a></td>
            </tr>
            <tr>
              <td>4.2</td>
              <td><a href="http://dist.springsource.com/release/TOOLS/update/e4.2/">http://dist.springsource.com/release/TOOLS/update/e4.2/</a></td>
            </tr>
            <tr>
              <td>3.8</td>
              <td><a href="http://dist.springsource.com/release/TOOLS/update/e3.8/">http://dist.springsource.com/release/TOOLS/update/e3.8/</a></td>
            </tr>
            <tr>
              <td>3.7</td>
              <td><a href="http://dist.springsource.com/release/TOOLS/update/e3.7/">http://dist.springsource.com/release/TOOLS/update/e3.7/</a></td>
            </tr>
          </tbody>
        </table>
        <p>
          As an alternative, you can also install STS/GGTS directly from the Eclipse Marketplace.
        </p>
        <div class="tools-bottom--container">
          <div>
            <p><a href="https://issuetracker.springsource.com/browse/STS">File a ticket for STS using our JIRA</a></p>
          </div>
          <div>
            <p><a href="https://stackoverflow.com/questions/ask?tags=spring-tool-suite">Have a question or a problem? Ask StackOverflow for STS</a></p>
          </div>
        </div>
        </section>
      </div>
    </div>
  </div>
</div>
</body>
</html><|MERGE_RESOLUTION|>--- conflicted
+++ resolved
@@ -12,18 +12,10 @@
     <div class="tools--wrapper">
       <div class="content--title">Tools</div>
         <h1 class="tools--title">Groovy/Grails Tool Suite&trade; Downloads</h1>
-        <p class="tools--description">Use one of the links below to download an all-in-one
-<<<<<<< HEAD
-            distribution for your platform.</p>
-              <div class="ga--release" layout:include="tools/_tools_versions :: tools-versions" th:with="release=${gaRelease},toolsuite='ggts'"></div>
-              <div class="milestone--release" layout:include="tools/_tools_versions :: tools-versions" th:with="release=${milestoneRelease},toolsuite='ggts'" th:if="${milestoneRelease.hasPlatforms()}"></div>
-=======
-            distribution for your platform. Choose either a native installer or simple
-            archive, they contain equivalent functionality.</p>
+        <p class="tools--description">Use one of the links below to download an all-in-one distribution for your platform.</p>
               <section class="ga--release" layout:include="tools/_tools_versions :: tools-versions" th:with="release=${gaRelease},toolsuite='ggts'"></section>
               <section class="milestone--release" layout:include="tools/_tools_versions :: tools-versions" th:with="release=${milestoneRelease},toolsuite='ggts'" th:if="${milestoneRelease.hasPlatforms()}"></section>
         <section>
->>>>>>> 1cab2821
         <h2>Update Site Archives</h2>
         <p>You can download archived versions of the update sites, if you
             want to install STS/GGTS into an existing Eclipse installation or if
