--- conflicted
+++ resolved
@@ -1272,8 +1272,6 @@
       }
     }
   }
-<<<<<<< HEAD
-=======
 }
 
 .admin-index--title {
@@ -1354,5 +1352,4 @@
       color: $black-brown;
     }
   }
->>>>>>> b3ee93a5
 }