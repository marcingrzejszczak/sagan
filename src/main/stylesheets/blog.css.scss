--- conflicted
+++ resolved
@@ -54,8 +54,6 @@
       }
     }
   }
-<<<<<<< HEAD
-=======
   .meta-data--container {
     margin-bottom: 30px;
     .meta-data--item {
@@ -80,7 +78,6 @@
       }
     }
   }
->>>>>>> c98397cd
   .blog--post {
     margin: 20px 0 30px;
     a {
