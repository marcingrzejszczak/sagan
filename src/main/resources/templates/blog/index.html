--- conflicted
+++ resolved
@@ -10,20 +10,16 @@
 	<div layout:fragment="header-container"></div>
 
 	<div layout:fragment="content" class="container">
-<<<<<<< HEAD
 		<div layout:include="blog/_mobile-sub-nav :: mobile-sub-nav"></div>
-=======
 		<div th:class="${beans.uih.blogClass(activeCategory?:'','All Posts') + ' content--title'}">
 			All Posts
 		</div>
 		<div th:each="category : ${categories}" th:class="${beans.uih.blogClass(activeCategory?:'',category.displayName) + ' content--title'}">
-      <div th:href="@{'/blog/category/'+${category.urlSlug}}" th:text="${category.displayName}">Engineering</div>
-    </div>
-
->>>>>>> c98397cd
-		<div class="row-fluid blog--wrapper">
-			<div class="span8 blog--left-pane">
-        <div class="content--title" th:text="${title}" th:if="${title}">Title</div>
+	    <div th:href="@{'/blog/category/'+${category.urlSlug}}" th:text="${category.displayName}">Engineering</div>
+	</div>
+	<div class="row-fluid blog--wrapper">
+		<div class="span8 blog--left-pane">
+		<div class="content--title" th:text="${title}" th:if="${title}">Title</div>
 				<div class="blog-preview--wrapper">
 					<div class="blog--container blog-preview" th:each="post : ${posts}">
 						<div class="blog--title">
