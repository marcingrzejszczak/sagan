package org.springframework.site.blog.web;

import org.springframework.beans.factory.annotation.Autowired;
import org.springframework.data.domain.Page;
import org.springframework.data.domain.PageRequest;
import org.springframework.data.domain.Sort;
import org.springframework.site.blog.BlogService;
import org.springframework.site.blog.Post;
import org.springframework.site.blog.PostCategory;
import org.springframework.site.blog.PostForm;
import org.springframework.stereotype.Controller;
import org.springframework.ui.Model;
import org.springframework.web.bind.annotation.PathVariable;
import org.springframework.web.bind.annotation.RequestMapping;
import org.springframework.web.bind.annotation.RequestParam;

import java.security.Principal;

import static org.springframework.web.bind.annotation.RequestMethod.*;

@Controller
@RequestMapping("/admin/blog")
public class BlogAdminController {

	private BlogService service;

	@Autowired
	public BlogAdminController(BlogService service) {
		this.service = service;
	}

	@RequestMapping(value = "", method = { GET, HEAD })
<<<<<<< HEAD
	public String dashboard(Model model, @RequestParam(defaultValue = "1") int page) {
		PageRequest pageRequest = new PageRequest(page - 1, Integer.MAX_VALUE, Sort.Direction.DESC, "createdDate");
		model.addAttribute("posts", service.getPagedPublishedPosts(pageRequest));
		model.addAttribute("drafts", service.getDraftPosts(pageRequest));
=======
	public String dashboard(Model model) {
		Page<Post> result = service.getAllPosts(new PageRequest(0, 20));
		model.addAttribute("posts", result.getContent());
>>>>>>> fc7c5ad2
		return "admin/blog/index";
	}

	@RequestMapping(value = "/new", method = { GET, HEAD })
	public String newPost(PostForm postForm, Model model) {
		model.addAttribute("categories", PostCategory.values());
		return "admin/blog/new";
	}

	@RequestMapping(value = "/{postId:[0-9]+}{slug:.*}/edit", method = {GET, HEAD})
	public String editPost(@PathVariable Long postId, @PathVariable String slug, Model model) {
		Post post = service.getPost(postId);
		PostForm postForm = new PostForm(post);

		model.addAttribute("categories", PostCategory.values());
		model.addAttribute("postForm", postForm);
		model.addAttribute("post", post);
		return "admin/blog/edit";
	}

	@RequestMapping(value = "/{postId:[0-9]+}{slug:.*}", method = {GET, HEAD})
	public String showPost(@PathVariable Long postId, @PathVariable String slug, Model model) {
		model.addAttribute("post", service.getPost(postId));
		return "admin/blog/show";
	}

	@RequestMapping(value = "", method = { POST })
	public String createPost(PostForm postForm, Principal principal) {
		Post newPost = service.addPost(postForm, principal.getName());
		return newPost.isDraft() ?
				"redirect:/admin" + newPost.getPath() :
				"redirect:" + newPost.getPath();
	}

	@RequestMapping(value = "/{postId:[0-9]+}{slug:.*}", method = PUT)
	public String updatePost(@PathVariable Long postId, PostForm postForm) {
		Post post = service.getPost(postId);
		service.updatePost(post, postForm);
		return post.isDraft() ?
				"redirect:/admin" + post.getPath() :
				"redirect:" + post.getPath();
	}

	@RequestMapping(value = "/{postId:[0-9]+}{slug:.*}", method = DELETE)
	public String deletePost(@PathVariable Long postId) {
		Post post = service.getPost(postId);
		service.deletePost(post);
		return "redirect:/admin/blog";
	}

}<|MERGE_RESOLUTION|>--- conflicted
+++ resolved
@@ -30,16 +30,10 @@
 	}
 
 	@RequestMapping(value = "", method = { GET, HEAD })
-<<<<<<< HEAD
 	public String dashboard(Model model, @RequestParam(defaultValue = "1") int page) {
 		PageRequest pageRequest = new PageRequest(page - 1, Integer.MAX_VALUE, Sort.Direction.DESC, "createdDate");
-		model.addAttribute("posts", service.getPagedPublishedPosts(pageRequest));
+		model.addAttribute("posts", service.getPublishedPosts(pageRequest));
 		model.addAttribute("drafts", service.getDraftPosts(pageRequest));
-=======
-	public String dashboard(Model model) {
-		Page<Post> result = service.getAllPosts(new PageRequest(0, 20));
-		model.addAttribute("posts", result.getContent());
->>>>>>> fc7c5ad2
 		return "admin/blog/index";
 	}
 
