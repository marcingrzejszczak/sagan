package org.springframework.site.blog;

import org.springframework.beans.factory.annotation.Autowired;
import org.springframework.data.domain.Page;
import org.springframework.data.domain.Pageable;
import org.springframework.site.blog.web.NoSuchBlogPostException;
import org.springframework.site.services.MarkdownService;
import org.springframework.stereotype.Service;

@Service
public class BlogService {

	private PostRepository repository;
	private MarkdownService markdownService;

	@Autowired
	public BlogService(PostRepository repository, MarkdownService markdownService) {
		this.repository = repository;
		this.markdownService = markdownService;
	}

	public Post addPost(PostForm postForm, String author) {
		String content = postForm.getContent();
		Post post = new Post(postForm.getTitle(), content, postForm.getCategory());
		post.setAuthor(author);
		post.setRenderedContent(markdownService.renderToHtml(content));
		post.setRenderedSummary(markdownService.renderToHtml(extractFirstParagraph(content, 500)));
		post.setBroadcast(postForm.isBroadcast());
		post.setDraft(postForm.isDraft());
		repository.save(post);
		return post;
	}

	//TODO extract this out
	String extractFirstParagraph(String content, int maxLength) {
		String paragraph = content.trim();
		int paragraphBreakpoint = paragraph.indexOf("\n\n");
		if (paragraphBreakpoint > 0) {
			paragraph = paragraph.substring(0, paragraphBreakpoint);
		}
		if (paragraph.length() > maxLength) {
			int breakpoint = paragraph.lastIndexOf(" ", maxLength);
			breakpoint = (breakpoint < 0) ? maxLength : breakpoint;
			paragraph = paragraph.substring(0, breakpoint);
		}
		return paragraph;
	}

	public Post getPost(Long postId) {
		Post post = repository.findOne(postId);
		if (post == null) {
			throw new NoSuchBlogPostException("Blog post not found with Id=" + postId);
		}
		return post;
	}

	public Post getPublishedPost(Long postId) {
		Post post = repository.findByIdAndDraftFalse(postId);
		if (post == null) {
			throw new NoSuchBlogPostException("Blog post not found with Id=" + postId);
		}
		return post;
	}

<<<<<<< HEAD
	public ResultList<Post> getPublishedPosts(Pageable pageRequest) {
		List<Post> posts = repository.findByDraftFalse(pageRequest).getContent();
		return new ResultList<Post>(posts, buildPaginationInfo(pageRequest));
	}

	public Page<Post> getPagedPublishedPosts(Pageable pageRequest) {
		return repository.findByDraftFalse(pageRequest);
	}

	public ResultList<Post> getPublishedPosts(PostCategory category, Pageable pageRequest) {
		List<Post> posts = repository.findByCategoryAndDraftFalse(category, pageRequest).getContent();
		return new ResultList<Post>(posts, buildPaginationInfo(pageRequest));
=======
	public Page<Post> getPublishedPosts(Pageable pageRequest) {
		return repository.findByDraftFalse(pageRequest);
>>>>>>> fc7c5ad2
	}

	public Page<Post> getPublishedPosts(PostCategory category, Pageable pageRequest) {
		return repository.findByCategoryAndDraftFalse(category, pageRequest);
	}

<<<<<<< HEAD
	public Page<Post> getDraftPosts(Pageable pageRequest) {
		return repository.findByDraftTrue(pageRequest);
=======
	public Page<Post> getPublishedBroadcastPosts(Pageable pageRequest) {
		return repository.findByBroadcastAndDraftFalse(true, pageRequest);
>>>>>>> fc7c5ad2
	}

	public Page<Post> getAllPosts(Pageable pageRequest) {
		return repository.findAll(pageRequest);
	}

	public void updatePost(Post post, PostForm postForm) {
		String content = postForm.getContent();

		post.setTitle(postForm.getTitle());
		post.setRawContent(content);
		post.setCategory(postForm.getCategory());

		post.setRenderedContent(markdownService.renderToHtml(content));
		post.setRenderedSummary(markdownService.renderToHtml(extractFirstParagraph(content, 500)));

		post.setBroadcast(postForm.isBroadcast());
		post.setDraft(postForm.isDraft());

		repository.save(post);
	}

	public void deletePost(Post post) {
		repository.delete(post);
	}
}<|MERGE_RESOLUTION|>--- conflicted
+++ resolved
@@ -62,36 +62,20 @@
 		return post;
 	}
 
-<<<<<<< HEAD
-	public ResultList<Post> getPublishedPosts(Pageable pageRequest) {
-		List<Post> posts = repository.findByDraftFalse(pageRequest).getContent();
-		return new ResultList<Post>(posts, buildPaginationInfo(pageRequest));
+	public Page<Post> getDraftPosts(Pageable pageRequest) {
+		return repository.findByDraftTrue(pageRequest);
 	}
 
-	public Page<Post> getPagedPublishedPosts(Pageable pageRequest) {
-		return repository.findByDraftFalse(pageRequest);
-	}
-
-	public ResultList<Post> getPublishedPosts(PostCategory category, Pageable pageRequest) {
-		List<Post> posts = repository.findByCategoryAndDraftFalse(category, pageRequest).getContent();
-		return new ResultList<Post>(posts, buildPaginationInfo(pageRequest));
-=======
 	public Page<Post> getPublishedPosts(Pageable pageRequest) {
 		return repository.findByDraftFalse(pageRequest);
->>>>>>> fc7c5ad2
 	}
 
 	public Page<Post> getPublishedPosts(PostCategory category, Pageable pageRequest) {
 		return repository.findByCategoryAndDraftFalse(category, pageRequest);
 	}
 
-<<<<<<< HEAD
-	public Page<Post> getDraftPosts(Pageable pageRequest) {
-		return repository.findByDraftTrue(pageRequest);
-=======
 	public Page<Post> getPublishedBroadcastPosts(Pageable pageRequest) {
 		return repository.findByBroadcastAndDraftFalse(true, pageRequest);
->>>>>>> fc7c5ad2
 	}
 
 	public Page<Post> getAllPosts(Pageable pageRequest) {
